--- conflicted
+++ resolved
@@ -27,21 +27,9 @@
  - coveralls
 
 deploy:
-<<<<<<< HEAD
- on:
-  provider: script
-  tags: true
-  branch: master
- script:
-  - pip install wheel twine setuptools
-  - rm -rf dist
-  - python setup.py bdist_wheel
-  - twine upload --repository pypi dist/* --username $PYPI_USER --password $PYPI_PASS
-=======
   provider: pypi
   user: $PYPI_USER
   password: $PYPI_PASS
   on:
    tags: true
-   branch: master
->>>>>>> 7733d45b
+   branch: master